{
 "cells": [
  {
   "cell_type": "code",
<<<<<<< HEAD
   "execution_count": 1,
=======
   "execution_count": 27,
>>>>>>> 3bec51e0
   "id": "40bb7160",
   "metadata": {
    "tags": []
   },
   "outputs": [],
   "source": [
    "%matplotlib widget\n",
    "import numpy as np\n",
    "import matplotlib.pyplot as plt\n",
    "from matplotlib.animation import FuncAnimation\n",
    "import itertools\n",
    "from functools import total_ordering\n",
    "from numpy.random import default_rng\n",
    "\n",
    "COUL_FACTOR = 8.988e9 #prefactor in numberator of coulomb force"
   ]
  },
  {
   "cell_type": "code",
<<<<<<< HEAD
   "execution_count": 2,
=======
   "execution_count": 28,
>>>>>>> 3bec51e0
   "id": "2555dd27",
   "metadata": {
    "tags": []
   },
   "outputs": [],
   "source": [
    "@total_ordering #allows us to only implement lt and eq, imply gt, etc.\n",
    "class Disk:\n",
    "    def __init__(self, x:np.ndarray, v:np.ndarray, mass:float=3, \n",
    "                 radius:float=.5, charge:float=1.602e-3):\n",
    "        self.m = mass\n",
    "        self.r = radius\n",
    "        self.x = np.asarray(x) #x example: array([2, 4])\n",
    "        self.v = np.asarray(v) #v example: array([1.2, -2])\n",
    "        self.nDim = len(self.x)\n",
    "        if self.nDim != len(self.v):\n",
    "            raise Exception(\"Dimensions of velocity and position lists do not match.\")\n",
    "        self.q = charge\n",
    "    \n",
    "    def forceFrom(self, other, L):\n",
    "        #calculates the force vector on self because of other\n",
    "        r = self.x - other.x\n",
    "        r[r > L/2] -= L\n",
    "        r[r < -L/2] += L\n",
    "        return (COUL_FACTOR * self.q * other.q) * r / (np.linalg.norm(r)**3)\n",
    "    \n",
    "    def advance(self, dt:float, L, F=0):\n",
    "        # apply old velocity (update position)\n",
    "        self.x += self.v * dt\n",
    "        self.x = self.x % L\n",
    "        \n",
    "        # apply force (update velocity)\n",
    "        self.v += F * (dt / self.m)\n",
    "    \n",
    "    #allowing comparisons between disk\n",
    "    def __lt__(self, other):\n",
    "        return self.x[0] < other.x[0]\n",
    "    \n",
    "    def __eq__(self, other):\n",
    "        return self.x[0] == other.x[0]\n",
    "    \n",
    "    @property\n",
    "    def speed(self):\n",
    "        return np.linalg.norm(self.v)\n",
    "    \n",
    "    @property\n",
    "    def KE(self):\n",
    "        return (1/2)*self.m*(self.speed**2)\n"
   ]
  },
  {
   "cell_type": "code",
<<<<<<< HEAD
   "execution_count": 20,
=======
   "execution_count": 29,
>>>>>>> 3bec51e0
   "id": "09435c60",
   "metadata": {
    "tags": []
   },
   "outputs": [],
   "source": [
    "class Expt:\n",
    "    def __init__(self, particles, dt:float=0.1, t_0:float=0, \n",
    "                 tmax:float=15, L:float=200, animSpeed:float=1,\n",
    "                updateGraphsEvery=50):\n",
    "        # pPositions example: [ [1, 3], [2, 2] ]: two particles, at (1,3) and (2,2)\n",
    "        \n",
    "        # set time variables\n",
    "        self.t = t_0\n",
    "        self.tmax = tmax\n",
    "        self.dt = dt\n",
    "        self.animSpeed = animSpeed\n",
    "        self.updateGraphsEvery = updateGraphsEvery\n",
    "        \n",
    "        # make the particle list\n",
    "        self.particles = np.asarray(particles)\n",
    "        self.numParticles = self.particles.size\n",
    "        self.nDim = self.particles[0].nDim \n",
    "        \n",
    "        #make the box bounds\n",
    "        self.L = L\n",
    "    \n",
    "    def forceBetween(self, p1, p2):\n",
    "        #given two particle IDs/indices, returns the force between them\n",
    "        if p1 == p2: # in future, maybe change to if p1.friendsWith(p2) and\n",
    "                     # have particles have a friends list who they don't push\n",
    "            return 0\n",
    "        else:\n",
    "            return self.particles[p1].forceFrom(self.particles[p2], self.L)\n",
    "    \n",
    "    def nextFrame(self):\n",
    "        \n",
    "        #calculate forces in advance\n",
    "        forces = np.zeros_like(self.particlePositions)\n",
    "        \n",
    "        #calculate all particles' interactions\n",
    "        for p1 in range(self.numParticles):\n",
    "            for p2 in range(self.numParticles):\n",
    "                if p1 != p2:\n",
    "                    forces[p1] += self.forceBetween(p1, p2)\n",
    "        \n",
    "        #move particles and apply forces afterwards, to allow simultaneity\n",
    "        forceIter = iter(forces)\n",
    "        for p in self.particles:\n",
    "            p.advance(self.dt, self.L, next(forceIter))\n",
    "        self.t += self.dt\n",
    "    \n",
    "    @property\n",
    "    def totalKE(self):\n",
    "        return sum(p.KE for p in self.particles)\n",
    "    \n",
    "    @property\n",
    "    def avgKE(self):\n",
    "        return self.totalKE / self.numParticles\n",
    "    \n",
    "    @property\n",
    "    def particlePositions(self):\n",
    "        return np.array([p.x for p in self.particles])\n",
    "    \n",
    "    def showAnimation(self, addlTitle=\"\"):\n",
    "        fig, ax = plt.subplots()              # create the figure\n",
    "        ax.set_xlim(0,self.L)              # and adjust axes limits and labels\n",
    "        ax.set_ylim(0,self.L)\n",
    "        ax.set_title(self.t)\n",
    "        xvar = np.linspace(0.1,self.L-0.1,self.numParticles)\n",
    "        points, = ax.plot(xvar,np.ones_like(xvar), 'o')\n",
    "        self.c = 0\n",
    "        \n",
    "        def frame(_):\n",
    "            points.set_data(np.transpose(self.particlePositions))\n",
    "            title = ax.set_title(addlTitle + \"t = {:0.2f}\".format(self.t))\n",
    "            self.nextFrame()\n",
    "            \n",
    "            #progress bar! (?)\n",
    "            if self.c % self.updateGraphsEvery == 0:\n",
    "                x = int(np.floor(8*self.t/self.tmax)+1)\n",
    "                print (\"[\" + \"FINISHED!\"[:x] + \"_________\"[x:] + \"]\", end=\"\\r\")\n",
    "                #TODO: make & update graphs\n",
    "            self.c += 1\n",
    "            \n",
    "            return points, title \n",
    "\n",
    "        #somewhat glitchy display. IDK how best to fix.\n",
    "        ani = FuncAnimation(fig, frame, np.arange(self.t,self.tmax,self.dt), \n",
    "                            interval=self.dt*1000/self.animSpeed, blit=True,\n",
    "                           repeat=False)\n",
    "        print(\"bouta save animation...\")\n",
    "        ani.save(\"particleAnimation.gif\")\n",
    "        plt.close()\n",
    "    \n",
    "    #idea: makeCopy() function that makes an identical experiment - might be useful to\n",
    "    #let us go to further times or something? idk\n",
    "    \n",
    "    def getKEs(self):\n",
    "        \"\"\"\n",
    "        Returns a list of the particles' potential energies in the current frame.\n",
    "        \"\"\"\n",
    "        for particle in self.particles:\n",
    "            KEs = []\n",
    "            KEs += [particle.KE]\n",
    "        return KEs\n",
    "                \n",
    "    def showAnimation1(self, addlTitle=\"\"):\n",
    "        \"\"\"\n",
    "        Modified version of showAnimation that creates a histogram of the particles' kinetic energies.\n",
    "        \"\"\"\n",
    "        \n",
    "        fig, (ax1, ax2) = plt.subplots(1, 2)              # create the figure\n",
    "        ax1.set_xlim(0,self.L)              # and adjust axes limits and labels\n",
    "        ax1.set_ylim(0,self.L)\n",
    "        ax1.set_title(self.t)\n",
    "        xvar = np.linspace(0.1,self.L-0.1,self.numParticles)\n",
    "        points, = ax1.plot(xvar,np.ones_like(xvar), 'o')\n",
    "        \n",
    "        KEs = self.getKEs()\n",
    "        \n",
    "        def frame(_):\n",
    "            points.set_data(np.transpose(self.particlePositions))\n",
    "            title = ax1.set_title(addlTitle + \"t = {:0.2f}\".format(self.t))\n",
    "            self.nextFrame()\n",
    "            \n",
    "            KEs = self.getKEs()\n",
    "            \n",
    "            #ax2.clear()\n",
    "            ax2.hist(KEs, bins = 5, color = 'black', histtype = 'step', stacked = True);\n",
    "            \n",
    "            #TODO: make & update graphs\n",
    "            \n",
    "            return points, title \n",
    "\n",
    "        #somewhat glitchy display. IDK how best to fix.\n",
    "        ani = FuncAnimation(fig, frame, np.arange(self.t,self.tmax,self.dt), \n",
    "                            interval=self.dt*1000/self.animSpeed, blit=True,\n",
    "                           repeat=False)\n",
    "        print(\"bouta save animation...\")\n",
    "        ani.save(\"particleAnimation.gif\")\n",
    "        plt.close()"
   ]
  },
  {
   "cell_type": "code",
<<<<<<< HEAD
   "execution_count": 8,
=======
   "execution_count": 30,
>>>>>>> 3bec51e0
   "id": "671a6d95-679c-4567-8616-2255ae85e4ae",
   "metadata": {
    "tags": []
   },
   "outputs": [
    {
     "name": "stderr",
     "output_type": "stream",
     "text": [
      "MovieWriter ffmpeg unavailable; using Pillow instead.\n"
     ]
    },
    {
     "name": "stdout",
     "output_type": "stream",
     "text": [
      "1.1061298899992347\n",
      "bouta save animation...\n",
      "12962619.67941981\n"
     ]
<<<<<<< HEAD
    }
   ],
   "source": [
    "seed = 42\n",
    "rng = default_rng(seed=seed) # instatiate the default random number generator\n",
    "sqrtNumParts = 5\n",
    "\n",
    "pPosGrid = list(itertools.product(np.linspace(20, 180,sqrtNumParts), np.linspace(20,180,sqrtNumParts)))\n",
    "pVelGrid = list(rng.random(size=(sqrtNumParts**2,2))*1) #slightly randomize initial velocities\n",
    "\n",
    "particles = [Disk(pPosGrid[i], pVelGrid[i]) for i in range(sqrtNumParts**2)][:-1]\n",
    "\n",
    "e1 = Expt(particles, dt=0.1, tmax=15, animSpeed=0.5)\n",
    "\n",
    "print(e1.avgKE)\n",
    "e1.showAnimation(\"seed = \" + str(seed) + \"     \")\n",
    "print(e1.avgKE)"
   ]
  },
  {
   "cell_type": "code",
   "execution_count": 21,
   "id": "af2ebaab-d15d-45e7-86ec-441ca33e5f4c",
   "metadata": {},
   "outputs": [
    {
     "name": "stderr",
     "output_type": "stream",
     "text": [
      "MovieWriter ffmpeg unavailable; using Pillow instead.\n"
     ]
    },
    {
     "name": "stdout",
     "output_type": "stream",
     "text": [
      "1.1061298899992347\n",
      "bouta save animation...\n",
      "59.81266602785172\n"
     ]
=======
>>>>>>> 3bec51e0
    }
   ],
   "source": [
    "# TEST CELL FOR showAnimation1\n",
    "seed = 42\n",
    "rng = default_rng(seed=seed) # instatiate the default random number generator\n",
    "sqrtNumParts = 5\n",
    "\n",
    "pPosGrid = list(itertools.product(np.linspace(20, 180,sqrtNumParts), np.linspace(20,180,sqrtNumParts)))\n",
    "pVelGrid = list(rng.random(size=(sqrtNumParts**2,2))*1) #slightly randomize initial velocities\n",
    "\n",
    "particles = [Disk(pPosGrid[i], pVelGrid[i]) for i in range(sqrtNumParts**2)][:-1]\n",
    "\n",
    "e1 = Expt(particles, dt=0.1, tmax=100, animSpeed=0.5)\n",
    "\n",
    "print(e1.avgKE)\n",
<<<<<<< HEAD
    "e1.showAnimation1(\"seed = \" + str(seed) + \"     \")\n",
=======
    "e1.showAnimation(\"RNG seed = \" + str(seed) + \"     \")\n",
>>>>>>> 3bec51e0
    "print(e1.avgKE)"
   ]
  },
  {
   "cell_type": "code",
   "execution_count": 16,
   "id": "c4de5fed-2a0e-4898-b04c-1bd21d6ac220",
   "metadata": {
    "tags": []
   },
   "outputs": [],
   "source": [
    "plt.close(\"all\")"
   ]
  },
  {
   "cell_type": "code",
   "execution_count": null,
   "id": "f9ad520c-31b3-4bd3-8c3c-34d031e6694a",
   "metadata": {
    "tags": []
   },
   "outputs": [],
   "source": [
    "#create and test an example disk\n",
    "p = Disk([1,1], [6,8], 3, 2, 1)\n",
    "p1 = Disk([3, 2], [3, 3], 1, 1, 1)\n",
    "\n",
    "print(p < p1)\n",
    "print(p == p1)\n",
    "print(p > p1)\n",
    "print(p.speed)\n",
    "print(p.KE)\n",
    "print(p.x)"
   ]
  },
  {
   "cell_type": "code",
   "execution_count": null,
   "id": "a975bf44-13ef-484d-90b3-354281905a40",
   "metadata": {},
   "outputs": [],
   "source": []
  }
 ],
 "metadata": {
  "kernelspec": {
   "display_name": "Python 3",
   "language": "python",
   "name": "python3"
  },
  "language_info": {
   "codemirror_mode": {
    "name": "ipython",
    "version": 3
   },
   "file_extension": ".py",
   "mimetype": "text/x-python",
   "name": "python",
   "nbconvert_exporter": "python",
   "pygments_lexer": "ipython3",
   "version": "3.8.8"
  }
 },
 "nbformat": 4,
 "nbformat_minor": 5
}<|MERGE_RESOLUTION|>--- conflicted
+++ resolved
@@ -2,11 +2,7 @@
  "cells": [
   {
    "cell_type": "code",
-<<<<<<< HEAD
    "execution_count": 1,
-=======
-   "execution_count": 27,
->>>>>>> 3bec51e0
    "id": "40bb7160",
    "metadata": {
     "tags": []
@@ -26,11 +22,7 @@
   },
   {
    "cell_type": "code",
-<<<<<<< HEAD
    "execution_count": 2,
-=======
-   "execution_count": 28,
->>>>>>> 3bec51e0
    "id": "2555dd27",
    "metadata": {
     "tags": []
@@ -83,11 +75,7 @@
   },
   {
    "cell_type": "code",
-<<<<<<< HEAD
    "execution_count": 20,
-=======
-   "execution_count": 29,
->>>>>>> 3bec51e0
    "id": "09435c60",
    "metadata": {
     "tags": []
@@ -234,11 +222,7 @@
   },
   {
    "cell_type": "code",
-<<<<<<< HEAD
    "execution_count": 8,
-=======
-   "execution_count": 30,
->>>>>>> 3bec51e0
    "id": "671a6d95-679c-4567-8616-2255ae85e4ae",
    "metadata": {
     "tags": []
@@ -259,7 +243,6 @@
       "bouta save animation...\n",
       "12962619.67941981\n"
      ]
-<<<<<<< HEAD
     }
    ],
    "source": [
@@ -300,8 +283,6 @@
       "bouta save animation...\n",
       "59.81266602785172\n"
      ]
-=======
->>>>>>> 3bec51e0
     }
    ],
    "source": [
@@ -318,11 +299,7 @@
     "e1 = Expt(particles, dt=0.1, tmax=100, animSpeed=0.5)\n",
     "\n",
     "print(e1.avgKE)\n",
-<<<<<<< HEAD
     "e1.showAnimation1(\"seed = \" + str(seed) + \"     \")\n",
-=======
-    "e1.showAnimation(\"RNG seed = \" + str(seed) + \"     \")\n",
->>>>>>> 3bec51e0
     "print(e1.avgKE)"
    ]
   },
