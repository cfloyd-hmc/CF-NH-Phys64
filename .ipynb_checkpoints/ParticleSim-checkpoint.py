import numpy as np
import matplotlib.pyplot as plt
from matplotlib.animation import FuncAnimation
from functools import total_ordering

#TODO: 
#
<<<<<<< HEAD
#
=======
#change distFrom to have a better name
>>>>>>> 961f9587
#
#
#
#


@total_ordering #allows us to only implement lt and eq, imply gt, etc.
class Disk:
    def __init__(self, x:np.ndarray, v:np.ndarray, mass:float=3, 
                 radius:float=5.0, charge:float=1.602e-3, a=0):
        self.m = mass
        self.r = radius
        self.x = np.asarray(x) #x example: array([2, 4])
        self.v = np.asarray(v) #v example: array([1.2, -2])
<<<<<<< HEAD
        if a:
            self.a = np.asarray(a)
        else: #by default, acceleration initializes to zeros
            self.a = np.zeros_like(x)
=======

        # NIKOLAS NOTE TO SELF: ASK CONOR ABOUT THIS
#        if a:
#             self.a = np.asarray(a)
#         else: #by default, acceleration initializes to zeros
#             self.a = np.zeros_like(x)

>>>>>>> 961f9587
        self.nDim = len(self.x)
        if self.nDim != len(self.v):
            raise Exception("Dimensions of velocity and position lists do not match.")
        self.q = charge
    
#     def forceFrom(self, other, L):
#         #calculates the force vector on self because of other
#         r = self.rVecFrom(other, L)
#         return (self.COUL_FACTOR * self.q * other.q) * r / (np.linalg.norm(r)**3)
    
    def rVecFrom(self, other, L):
        r = self.x - other.x # not to be confused with self.r, the radius of a particle
        r[r > L/2] -= L
        r[r < -L/2] += L
        return r
    
    
    def overlapWith(self, other, L):
        return np.linalg.norm(self.rVecFrom(other, L)) < (self.r + other.r)
    
    
    def advance(self, dt:float, L, F, collidingDisk=False):
        
        # update position
        self.x += (self.v)*dt + (self.a/2)*(dt**2)
        self.x = self.x % L
        
        # update acceleration
        self.a = F/self.m
        
        # update velocity
        self.v += (self.a/2)*dt
        
        #fix collision (?)
        if collidingDisk: #note,this code is definitely unfinished. :)
            self.resolveCollision(collidingDisk)
    
    
    # NIKOLAS'S TEST CODE
    def advance1(self, dt:float, L, F=0):
        """
        Updates the position and velocity of the current particle.
        """
        # Apply old velocity (update position)
        self.x += self.v * dt
        self.x = self.x % L
        
        # update acceleration
        self.a = F/self.m
        
        # update velocity
        self.v += (self.a/2)*dt
        
        # Apply force (update velocity)
        #self.v += F * (dt / self.m)
        
    
    def resolveCollision(self, collidingDisk):
        totalMass = self.m + collidingDisk.m
        
        # Initial velocities of the two disks
        u1 = self.v
        u2 = collidingDisk.v
        
        self.v = ((self.m - collidingDisk.m) / totalMass) * u1 + (2 * collidingDisk.m / totalMass) * u2
        
        collidingDisk.v = (2 * self.m / totalMass) * u1 + ((collidingDisk.m - self.m) / totalMass) * u2
        
    
    #allowing comparisons between disk
    def __lt__(self, other):
        return self.x[0] < other.x[0]
    
    def __eq__(self, other):
        return self.x[0] == other.x[0]
    
    #explicitly allows statements like "if p: ..."
    def __bool__(self):
        return True
    
    @property
    def speed(self):
        return np.linalg.norm(self.v)
    
    @property
    def KE(self):
        return (1/2)*self.m*(self.speed**2)
    

class Expt:
    def __init__(self, particles, dt:float=0.1, t_0:float=0, 
                 tmax:float=15, L:float=200, animSpeed:float=1,
                updateGraphsEvery:int=5, doCollisions=True, potentialType="Coul"):
        # pPositions example: [ [1, 3], [2, 2] ]: two particles, at (1,3) and (2,2)
        
        #set member variables
        self.updateGraphsEvery = updateGraphsEvery
        self.doCollisions = doCollisions
        
        # set time variables
        self.t = t_0
        self.tmax = tmax
        self.dt = dt
        self.animSpeed = animSpeed
        
        # make the particle list
        self.particles = np.asarray(particles)
        self.numParticles = self.particles.size
        self.nDim = self.particles[0].nDim 
        
        #make the box bounds
        self.L = L
        
        #set potential energy function depending on user input
        if potentialType == "Coul":
            self.COUL_FACTOR = 8.988e9
            self.forceBetween = lambda p1, p2: self._CoulForce(p1, p2)
            self.potentialBetween = lambda p1, p2: self._CoulPotential(p1, p2)
        elif potentialType == "Lenn":
            self.eps = 500 #epsilon, from Lennard-Jones formula
            self.sig = 15 #sigma, from Lennard-Jones formula
            self.forceBetween = lambda p1, p2: self._LennForce(p1, p2)
            self.potentialBetween = lambda p1, p2: self._LennPotential(p1, p2)
        else:
            print("just so you know, forces and potential energies are zero. Hope you wanted that.")
            self.forceBetween = lambda p1, p2: 0
            self.potentialBetween = lambda p1, p2: 0
    
    def _CoulForce(self, p1, p2): #TODO: change code to not need force between particles. 
                #This will also allow user-definined potential functions, which would be great!
        #given two particle IDs/indices, returns the force between them
        if p1 == p2: # in future, maybe change to if p1.friendsWith(p2) and
                     # have particles have a friends list who they don't push
            return 0
        rVec = self.particles[p1].rVecFrom(self.particles[p2], self.L)
        r = np.linalg.norm(rVec)
        F = self.COUL_FACTOR * self.particles[p1].q * self.particles[p2].q * rVec / r**3
        return F
    
    def _CoulPotential(self, p1, p2):
        #given two particle IDs/indices, returns the potential between them
        if p1 == p2:
            return 0
        r = np.linalg.norm(self.particles[p1].rVecFrom(self.particles[p2], self.L))
        V = self.COUL_FACTOR * self.particles[p1].q * self.particles[p2].q / r
        return V
    
    def _LennForce(self, p1, p2):
        if p1==p2:
            return 0
        rVec = self.particles[p1].rVecFrom(self.particles[p2], self.L)
        r = np.linalg.norm(rVec)
        #F = 24 * self.eps * (2*(self.sig/r)**12-(self.sig/r)**6) * rVec / r**3
        
        F = 24 * self.eps * (-2 * (self.sig / r)**12 + (self.sig / r)**6) * rVec / r**2
        
        return F
   
    def _LennPotential(self, p1, p2):
        if p1 == p2:
            return 0
<<<<<<< HEAD
        r = np.linalg.norm(self.particles[p1].rVecFrom(self.particles[p2], self.L))
        V = -4*self.eps*((self.sig/r)**12-(self.sig/r)**6)
=======
        r = np.linalg.norm(self.particles[p1].distFrom(self.particles[p2], self.L))
        V = 4*self.eps*((self.sig/r)**12-(self.sig/r)**6)
>>>>>>> 961f9587
        return V
    
    
    def nextFrame(self):
        
        #calculate forces in advance
        forces = np.zeros_like(self.particlePositions)
        collisDict = {}
        
        if self.doCollisions:
            #calculate all particles' collisions
            for p1 in range(self.numParticles):
                for p2 in range(self.numParticles):
                    forces[p1] += self.forceBetween(p1, p2)
                    
#                     print(self.particles[p1])
#                     print(self.particles[p1].overlapWith(self.particles[p2], self.L))
#                     print(self.particles[p1].rVecFrom(self.particles[p2], self.L))
                    
                    if self.particles[p1].overlapWith(self.particles[p2], self.L):
                        collisDict[p1] = self.particles[p2]
            
#             for p1 in self.particles:
#                 for p2 in self.particles:
#                     forces[p1] += self.forceBetween(p1, p2)
                
#                     if p1.overlapWith(p2, self.L):
#                         collisDict[p1] = p2
        
        #move particles and apply forces afterwards, to allow simultaneity
        forceIter = iter(forces)
        for p in range(self.numParticles):
            if self.doCollisions and p in collisDict:
                self.particles[p].advance(self.dt, self.L, next(forceIter), collisDict[p])
                try:
                    del collisDict[collisDict[p]]
                except:
                    pass
            else:
                self.particles[p].advance(self.dt, self.L, next(forceIter))
        self.t += self.dt
    
    
    # NIKOLAS'S TEST CODE
    def nextFrame1(self):
        """
        Applies forces to particles and moves them accordingly, resolving collisions if necessary.
        """
        
        forces = np.zeros_like(self.particlePositions)
        
        # Compute forces between particles
        for i in range(self.numParticles):
            for j in range(self.numParticles):    
                forces[i] += self.forceBetween(i, j)
        
        forceIter = iter(forces)
        
        # Advance the particles
        for i in range(self. numParticles):
            
            self.particles[i].advance1(self.dt, self.L, next(forceIter))
            
            # Resolve collisions as needed
            for j in range(self.numParticles):
                
                if self.doCollisions and self.particles[i].overlapWith(self.particles[j], self.L):
                    self.resolveCollision1(i, j)
        
        self.t += self.dt
    
    
    # NIKOLAS'S TEST CODE
    def resolveCollision1(self, i, j):
        """
        Adjusts the positions and velocities of two particles that have just collided.
        """
        if i == j:
            return
        else:
            p1 = self.particles[i]
            p2 = self.particles[j]
        
            # Move disks so that they no longer overlap
            self.adjustPositions(p1, p2)
        
            totalMass = p1.m + p2.m
        
            # Current velocities of the two disks
            u1 = p1.v
            u2 = p2.v
        
        # Update the velocities
        p1.v = ((p1.m - p2.m) / totalMass) * u1 + (2 * p2.m / totalMass) * u2
        
        p2.v = (2 * p1.m / totalMass) * u1 + ((p2.m - p1.m) / totalMass) * u2
    
    # NIKOLAS'S TEST CODE
    def adjustPositions(self, p1, p2):
        """
        Adjusts the positions of colliding particles so that they no longer overlap.
        """
        
        # NEED A CASE TO HANDLE MULTIPLE SIMULTANEOUS COLLISIONS
        
        # Vector from the center of p1 to the center of p2
        #rVect = p1.rVecFrom(p2, self.L)
        def distance(p1, p2):
            return np.linalg.norm(p1.x - p2.x)
        
        rVect = p1.rVecFrom(p2,self.L)
        
        #[p1.x - p2.x if distance(p1, p2) < distance(p2, p1) else p2.x - p1.x]
        
        
#         print(rVect)
#         print(p1.x)
#         print(p2.x)
#         return
    
        # Distance from the center of p1 to the center of p2
        d = np.linalg.norm(rVect)
        
        #print(d)
        
        # Distance by which p1 and p2 overlap
        error = p1.r + p2.r - d
        
        # Angle between p1 and p2's position vectors
        #θ = np.arctan(rVect)
        
        #print(rVect[0] / d)
        #print(rVect[1] / d)
        
        # Vector of form [cosθ, sinθ], where θ is the angle between rVect and the horizontal
        print(rVect)
        cosSin = [rVect[0] / d, rVect[1] / d]
        
        correction = [(error / 2) * a for a in cosSin]
        
        p1.x += correction
        p2.x -= correction
        
        #for p in self.particles:
        #    if p1.overlapWith(p, self.L):
        #        self.adjustPositions(p1, p)
        
        #np.linalg.norm(p1.rVecFrom(p2, self.L))
        
        
    
    @property
    def totalKE(self):
        return sum(self.getKEs())
    
    @property
    def avgKE(self):
        return self.totalKE / self.numParticles

    @property
    def totalPE(self):
        PE = 0
        for p1 in range(self.numParticles):
            for p2 in range(self.numParticles):
                PE += self.potentialBetween(p1, p2) / 2 #divide by 2 becaue double-counting
        return PE
    
    @property
    def avgPE(self):
        return self.totalPE / self.numParticles
    
    @property
    def totalE(self):
        return self.totalKE + self.totalPE
    
    @property
    def avgE(self):
        return self.totalE / self.numParticles
    
    @property
    def particlePositions(self):
        return np.array([p.x for p in self.particles])
    
    #idea: makeCopy() function that makes an identical experiment - might be useful to
    #let us go to further times or something? idk
    
    def getKEs(self):
        #Returns a list of the particles' potential energies in the current frame.
        return [p.KE for p in self.particles]
        
    def showAnimation(self, addlTitle=""):
        
        print("initializing experiment... ")
        
        fig, axs = plt.subplot_mosaic(
            """
            AABB
            AACC
            DDDD
            """)              # create the figure
        axs['A'].set_xlim(0,self.L)              # and adjust axes limits and labels
        axs['A'].set_ylim(0,self.L)
        axs['A'].set_title(self.t)
        #TODO: change ax2 axes, title
        HIST_BINS = np.linspace(0, 1000, 20)
        self.updatectr = 0

        xvar = np.linspace(0.1,self.L-0.1,self.numParticles) #temporary variable
        points, = axs['A'].plot(xvar,np.ones_like(xvar), 'o', markersize=8)    # NIKOLAS: ADDED MARKERSIZE=3 ON 4/26

        _, _, bar_container = axs['B'].hist(self.getKEs(), HIST_BINS, lw=1,
                              ec="yellow", fc="green", alpha=0.5)

        print("starting simulation... ")
        def frame(_):
            #animate
            points.set_data(np.transpose(self.particlePositions))
            title = axs['A'].set_title(addlTitle + "t = {:0.2f}".format(self.t))

            if self.updatectr % self.updateGraphsEvery == 0:
                #histogram
                n, _ = np.histogram(self.getKEs(), HIST_BINS)
                for count, rect in zip(n, bar_container.patches):
                    rect.set_height(count)

                #progress bar
                x = int(np.floor(32*self.t/self.tmax)+1)
                print ("[" + "████████████████████████████████"[:x-1] + "▄"*(x<32) + "▁▁▁▁▁▁▁▁▁▁▁▁▁▁▁▁▁▁▁▁▁▁▁▁▁▁▁▁▁▁▁▁"[x:] + "]  ", end="\r") #idea: create a dynamically sized progress bar depending on total number of steps that'll be taken, including maybe a 2D one that fills up intelligently :)
                
            #update
            self.nextFrame1()


            self.updatectr += 1
            return points, bar_container.patches, title 

        
        #somewhat glitchy display. IDK how best to fix.
        ani = FuncAnimation(fig, frame, np.arange(self.t,self.tmax,self.dt), 
                            interval=self.dt*1000/self.animSpeed, blit=True,
                           repeat=False)
        ani.save("particleAnimation.gif")
        print("\nfinished animating!")
        plt.close()
        <|MERGE_RESOLUTION|>--- conflicted
+++ resolved
@@ -5,11 +5,7 @@
 
 #TODO: 
 #
-<<<<<<< HEAD
-#
-=======
 #change distFrom to have a better name
->>>>>>> 961f9587
 #
 #
 #
@@ -24,12 +20,6 @@
         self.r = radius
         self.x = np.asarray(x) #x example: array([2, 4])
         self.v = np.asarray(v) #v example: array([1.2, -2])
-<<<<<<< HEAD
-        if a:
-            self.a = np.asarray(a)
-        else: #by default, acceleration initializes to zeros
-            self.a = np.zeros_like(x)
-=======
 
         # NIKOLAS NOTE TO SELF: ASK CONOR ABOUT THIS
 #        if a:
@@ -37,7 +27,6 @@
 #         else: #by default, acceleration initializes to zeros
 #             self.a = np.zeros_like(x)
 
->>>>>>> 961f9587
         self.nDim = len(self.x)
         if self.nDim != len(self.v):
             raise Exception("Dimensions of velocity and position lists do not match.")
@@ -199,13 +188,8 @@
     def _LennPotential(self, p1, p2):
         if p1 == p2:
             return 0
-<<<<<<< HEAD
-        r = np.linalg.norm(self.particles[p1].rVecFrom(self.particles[p2], self.L))
-        V = -4*self.eps*((self.sig/r)**12-(self.sig/r)**6)
-=======
         r = np.linalg.norm(self.particles[p1].distFrom(self.particles[p2], self.L))
         V = 4*self.eps*((self.sig/r)**12-(self.sig/r)**6)
->>>>>>> 961f9587
         return V
     
     
