--- conflicted
+++ resolved
@@ -3,11 +3,7 @@
   {
    "cell_type": "code",
    "execution_count": 1,
-<<<<<<< HEAD
-   "id": "40bb7160",
-=======
    "id": "0535eff4",
->>>>>>> d1cf5c94
    "metadata": {},
    "outputs": [],
    "source": [
@@ -19,31 +15,14 @@
   },
   {
    "cell_type": "code",
-<<<<<<< HEAD
-   "execution_count": null,
-   "id": "d33422b6",
-   "metadata": {},
-   "outputs": [],
-   "source": []
-  },
-  {
-   "cell_type": "code",
-   "execution_count": 2,
-   "id": "f01b25ca",
-=======
    "execution_count": 2,
    "id": "f7f8dc72",
->>>>>>> d1cf5c94
    "metadata": {},
    "outputs": [
     {
      "name": "stdout",
      "output_type": "stream",
      "text": [
-<<<<<<< HEAD
-      "hello, whats up\n",
-      "100\n"
-=======
       "Hello\n",
       "0\n",
       "1\n",
@@ -51,32 +30,14 @@
       "3\n",
       "4\n",
       "5\n"
->>>>>>> d1cf5c94
      ]
     }
    ],
    "source": [
-<<<<<<< HEAD
-    "print(\"hello, whats up\")\n",
-    "x = 0\n",
-    "for i in range(100):\n",
-    "    x += 1\n",
-    "print(x)"
-   ]
-  },
-  {
-   "cell_type": "code",
-   "execution_count": null,
-   "id": "3d33d8e6",
-   "metadata": {},
-   "outputs": [],
-   "source": []
-=======
     "print(\"Hello\")\n",
     "for i in range(6):\n",
     "    print(i)"
    ]
->>>>>>> d1cf5c94
   }
  ],
  "metadata": {
