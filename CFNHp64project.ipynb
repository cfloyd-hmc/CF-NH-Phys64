--- conflicted
+++ resolved
@@ -45,13 +45,7 @@
       "Initial Total E: 588.2658681126459\n",
       "initializing experiment... \n",
       "starting simulation... \n",
-<<<<<<< HEAD
-      "[9.6996244  2.31230494]▁▁▁▁▁▁▁▁▁▁]  \n",
-      "[-3.09587732 -8.54289971]\n",
-      "\n",
-=======
       "[██████████████████████▄▁▁▁▁▁▁▁▁▁]  \n",
->>>>>>> 961f9587
       "finished animating!\n",
       "Final KE: 588.2658681126459\n",
       "Final PE: 0.0\n",
