--- conflicted
+++ resolved
@@ -14,13 +14,8 @@
 
 @total_ordering #allows us to only implement lt and eq, imply gt, etc.
 class Disk:
-<<<<<<< HEAD
-    def __init__(self, x:np.ndarray, v:np.ndarray, a:np.ndarray=False, 
-                 mass:float=3, radius:float=.5, charge:float=1.602e-3):
-=======
     def __init__(self, x:np.ndarray, v:np.ndarray, mass:float=3, 
                  radius:float=5.0, charge:float=1.602e-3):
->>>>>>> bb8fe17c
         self.m = mass
         self.r = radius
         self.x = np.asarray(x) #x example: array([2, 4])
@@ -194,15 +189,6 @@
         forces = np.zeros_like(self.particlePositions)
         collisDict = {}
         
-<<<<<<< HEAD
-        #calculate all particles' collisions
-        for p1 in range(self.numParticles):
-            for p2 in range(self.numParticles):
-                forces[p1] += self.forceBetween(p1, p2)
-                if self.doCollisions:
-                    if p1.overlapWith(p2, self.L):
-                        collisDict[p1] = p2
-=======
         if self.doCollisions:
             #calculate all particles' collisions
             for p1 in range(self.numParticles):
@@ -222,7 +208,6 @@
                 
 #                     if p1.overlapWith(p2, self.L):
 #                         collisDict[p1] = p2
->>>>>>> bb8fe17c
         
         #move particles and apply forces afterwards, to allow simultaneity
         forceIter = iter(forces)
