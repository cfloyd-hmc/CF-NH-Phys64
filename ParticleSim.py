--- conflicted
+++ resolved
@@ -188,13 +188,8 @@
     def _LennPotential(self, p1, p2):
         if p1 == p2:
             return 0
-<<<<<<< HEAD
-        r = np.linalg.norm(self.particles[p1].rVecFrom(self.particles[p2], self.L))
-        V = -4*self.eps*((self.sig/r)**12-(self.sig/r)**6)
-=======
         r = np.linalg.norm(self.particles[p1].distFrom(self.particles[p2], self.L))
         V = 4*self.eps*((self.sig/r)**12-(self.sig/r)**6)
->>>>>>> 961f9587
         return V
     
     
